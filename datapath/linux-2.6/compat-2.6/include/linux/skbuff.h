--- conflicted
+++ resolved
@@ -78,10 +78,6 @@
 {
     return skb_transport_header(skb) - skb->data;
 }
-<<<<<<< HEAD
-#endif /* rhel version < 5.2 */
-
-=======
 
 static inline int skb_network_offset(const struct sk_buff *skb)
 {
@@ -94,7 +90,9 @@
 {
 	memcpy(skb->data, from, len);
 }
->>>>>>> 61cd5f82
+
+#endif /* rhel version < 5.2 */
+
 #endif /* linux kernel < 2.6.22 */
 
 #endif